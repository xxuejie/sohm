--- conflicted
+++ resolved
@@ -274,7 +274,6 @@
           end
         end
       end
-
     end
 
     class Index < Set
@@ -320,16 +319,6 @@
         key.lrange(0, -1).map(&model)
       end
 
-<<<<<<< HEAD
-    class Index < Set
-      def apply(operation, hash, glue)
-        keys = keys(hash)
-        if keys.size == 1
-          return Set.new(keys.first, Wrapper.wrap(model))
-        else
-          super
-        end
-=======
       def size
         key.llen
       end
@@ -340,7 +329,6 @@
 
       def inspect
         "#<List (#{model}): #{key.lrange(0, -1).inspect}>"
->>>>>>> a7f2441b
       end
     end
 
